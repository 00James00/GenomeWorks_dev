/*
* Copyright (c) 2019, NVIDIA CORPORATION.  All rights reserved.
*
* NVIDIA CORPORATION and its licensors retain all intellectual property
* and proprietary rights in and to this software, related documentation
* and any modifications thereto.  Any use, reproduction, disclosure or
* distribution of this software and related documentation without an express
* license agreement from NVIDIA CORPORATION is strictly prohibited.
*/

#include "../benchmarks/common/utils.hpp"
#include "../src/cudapoa_kernels.cuh" // for estimate_max_poas()
#include "../src/allocate_block.hpp"

#include <file_location.hpp>
#include <claragenomics/cudapoa/cudapoa.hpp>
#include <claragenomics/cudapoa/batch.hpp>
#include <claragenomics/utils/signed_integer_utils.hpp>
#include <claragenomics/utils/cudautils.hpp>

#include <cuda_runtime_api.h>
#include <vector>
#include <string>
#include <unistd.h>

using namespace claraparabricks::genomeworks;
using namespace claraparabricks::genomeworks::cudapoa;

std::unique_ptr<Batch> initialize_batch(bool msa, bool banded_alignment, const BatchSize& batch_size)
{
    // Get device information.
    int32_t device_count = 0;
    CGA_CU_CHECK_ERR(cudaGetDeviceCount(&device_count));
    assert(device_count > 0);

    size_t total = 0, free = 0;
    cudaSetDevice(0); // Using first GPU for sample.
    cudaMemGetInfo(&free, &total);

    // Initialize internal logging framework.
    Init();

    // Initialize CUDAPOA batch object for batched processing of POAs on the GPU.
    const int32_t device_id      = 0;
    cudaStream_t stream          = 0;
    size_t mem_per_batch         = 0.9 * free; // Using 90% of GPU available memory for CUDAPOA batch.
    const int32_t mismatch_score = -6, gap_score = -8, match_score = 8;

    std::unique_ptr<Batch> batch = create_batch(device_id,
                                                stream,
                                                mem_per_batch,
                                                msa ? OutputType::msa : OutputType::consensus,
                                                batch_size,
                                                gap_score,
                                                mismatch_score,
                                                match_score,
                                                banded_alignment);

    return std::move(batch);
}

void process_batch(Batch* batch, bool msa, bool print)
{
    batch->generate_poa();

    StatusType status = StatusType::success;
    if (msa)
    {
        // Grab MSA results for all POA groups in batch.
        std::vector<std::vector<std::string>> msa; // MSA per group
        std::vector<StatusType> output_status;     // Status of MSA generation per group

        status = batch->get_msa(msa, output_status);
        if (status != StatusType::success)
        {
            std::cerr << "Could not generate MSA for batch : " << status << std::endl;
        }

        for (int32_t g = 0; g < get_size(msa); g++)
        {
            if (output_status[g] != StatusType::success)
            {
                std::cerr << "Error generating  MSA for POA group " << g << ". Error type " << output_status[g] << std::endl;
            }
            else
            {
                if (print)
                {
                    for (const auto& alignment : msa[g])
                    {
                        std::cout << alignment << std::endl;
                    }
                }
            }
        }
    }
    else
    {
        // Grab consensus results for all POA groups in batch.
        std::vector<std::string> consensus;          // Consensus string for each POA group
        std::vector<std::vector<uint16_t>> coverage; // Per base coverage for each consensus
        std::vector<StatusType> output_status;       // Status of consensus generation per group

        status = batch->get_consensus(consensus, coverage, output_status);
        if (status != StatusType::success)
        {
            std::cerr << "Could not generate consensus for batch : " << status << std::endl;
        }

        for (int32_t g = 0; g < get_size(consensus); g++)
        {
            if (output_status[g] != StatusType::success)
            {
                std::cerr << "Error generating consensus for POA group " << g << ". Error type " << output_status[g] << std::endl;
            }
            else
            {
                if (print)
                {
                    std::cout << consensus[g] << std::endl;
                }
            }
        }
    }
}

size_t estimate_max_poas(const BatchSize& batch_size, const bool banded_alignment, const bool msa_flag)
{
    size_t total = 0, free = 0;
    cudaMemGetInfo(&free, &total);
    size_t mem_per_batch         = 0.9 * free; // Using 90% of GPU available memory for cudapoa batch.
    const int32_t mismatch_score = -6, gap_score = -8, match_score = 8;

    int64_t sizeof_ScoreT       = 2;
    int64_t device_size_per_poa = 0;

    if (use32bitScore(batch_size, gap_score, mismatch_score, match_score))
    {
        sizeof_ScoreT = 4;
        if (use32bitSize(batch_size, banded_alignment))
        {
            device_size_per_poa = BatchBlock<int32_t, int32_t>::compute_device_memory_per_poa(batch_size, banded_alignment, msa_flag);
        }
        else
        {
            device_size_per_poa = BatchBlock<int32_t, int16_t>::compute_device_memory_per_poa(batch_size, banded_alignment, msa_flag);
        }
    }
    else
    {
        // if ScoreT is 16-bit, it's safe to assume SizeT is also 16-bit
        device_size_per_poa = BatchBlock<int16_t, int16_t>::compute_device_memory_per_poa(batch_size, banded_alignment, msa_flag);
    }

    // Compute required memory for score matrix
    int32_t matrix_sequence_dimension    = banded_alignment ? CUDAPOA_BANDED_MAX_MATRIX_SEQUENCE_DIMENSION : batch_size.max_matrix_sequence_dimension;
    int32_t matrix_graph_dimension       = banded_alignment ? batch_size.max_matrix_graph_dimension_banded : batch_size.max_matrix_graph_dimension;
    int64_t device_size_per_score_matrix = (int64_t)matrix_sequence_dimension * (int64_t)matrix_graph_dimension * sizeof_ScoreT;

    // Calculate max POAs possible based on available memory.
    size_t max_poas = mem_per_batch / (device_size_per_poa + device_size_per_score_matrix);

    return max_poas;
}

void generate_batch_sizes(const std::vector<std::vector<std::string>>& windows, const bool banded_alignment, const bool msa_flag,
                          std::vector<BatchSize>& list_of_batch_sizes, std::vector<std::vector<size_t>>& list_of_windows_per_batch)
{
    // go through all the windows and evaluate maximum number of POAs of that size where can be processed in a single batch
    size_t num_windows = windows.size();
    std::vector<size_t> max_poas(num_windows);    // maximum number of POAs that canrun in parallel for windows of this size
    std::vector<size_t> max_lengths(num_windows); // maximum sequence length within the window

    for (size_t i = 0; i < windows.size(); i++)
    {
        size_t max_read_length = 0;
        for (auto& seq : windows[i])
        {
            max_read_length = std::max(max_read_length, get_size<size_t>(seq) + 1);
        }
        max_poas[i]    = estimate_max_poas(BatchSize(max_read_length, windows[i].size()), banded_alignment, msa_flag);
        max_lengths[i] = max_read_length;
    }

    // create histogram based on number of max POAs
    size_t num_bins = 20;
    std::vector<size_t> bins_frequency(num_bins, 0);             // represents the count of windows that fall within the corresponding range
    std::vector<size_t> bins_max_length(num_bins, 0);            // represents the length of the window with maximum sequence length in the bin
    std::vector<size_t> bins_num_reads(num_bins, 0);             // represents the number of reads in the window with maximum sequence length in the bin
    std::vector<size_t> bins_ranges(num_bins, 1);                // represents maximum POAs
    std::vector<std::vector<size_t>> bins_window_list(num_bins); // list of windows that are added to each bin

    for (size_t j = 1; j < num_bins; j++)
    {
        bins_ranges[j] = bins_ranges[j - 1] * 2;
    }

    // go through all windows and keep track of the bin they fit
    for (size_t i = 0; i < num_windows; i++)
    {
        for (size_t j = 0; j < num_bins; j++)
        {
            if (max_poas[i] <= bins_ranges[j] || j == num_bins - 1)
            {
                bins_frequency[j]++;
                bins_window_list[j].push_back(i);
                if (bins_max_length[j] < max_lengths[i])
                {
                    bins_max_length[j] = max_lengths[i];
                    bins_num_reads[j]  = windows[i].size();
                }
                break;
            }
        }
    }

    // a bin in range N means a batch made based on this bean, can launch up to N POAs. If the sum of bins frequency of higher ranges
    // is smaller than N, they can all fit in batch N and no need to create extra batches.
    // For example. consider the following:
    //
    // bins_ranges      1        2       4       8       16      32      64      128     256     512
    // bins frequency   0        0       0       0       0       0       10      51      0       0
    // bins width       0        0       0       0       0       0       5120    3604    0       0
    //
    // note that bin_ranges represent max POAs. This means larger bin ranges follow with smaller corresponding max lengths (windows with shorter reads)
    // In the example above, to process 10 windows that fall within bin range 64, we need to create one batch. This batch can process up to 64 windows of
    // max length 5120 or smaller. This means all the windows in bin range 128 can also be processed with the same batch and no need to launch an extra batch

    size_t remaining_windows = num_windows;
    for (size_t j = 0; j < num_bins; j++)
    {
        if (bins_frequency[j] > 0)
        {
            list_of_batch_sizes.emplace_back(bins_max_length[j], bins_num_reads[j]);
            list_of_windows_per_batch.push_back(bins_window_list[j]);
            remaining_windows -= bins_frequency[j];
            if (bins_ranges[j] > remaining_windows)
            {
                auto& remaining_list = list_of_windows_per_batch.back();
                for (auto it = bins_window_list.begin() + j + 1; it != bins_window_list.end(); it++)
                {
                    remaining_list.insert(remaining_list.end(), it->begin(), it->end());
                }
                break;
            }
        }
    }
}

int main(int argc, char** argv)
{
    // Process options
    int c            = 0;
    bool msa         = false;
    bool long_read   = false;
    bool banded      = true;
    bool help        = false;
    bool print       = false;
    bool print_graph = false;

    while ((c = getopt(argc, argv, "mlfpgh")) != -1)
    {
        switch (c)
        {
        case 'm':
            msa = true;
            break;
        case 'l':
            long_read = true;
            break;
        case 'f':
            banded = false;
            break;
        case 'p':
            print = true;
            break;
        case 'g':
            print_graph = true;
            break;
        case 'h':
            help = true;
            break;
        }
    }

    if (help)
    {
        std::cout << "CUDAPOA API sample program. Runs consensus or MSA generation on pre-canned data." << std::endl;
        std::cout << "Usage:" << std::endl;
        std::cout << "./sample_cudapoa [-m] [-h]" << std::endl;
        std::cout << "-m : Generate MSA (if not provided, generates consensus by default)" << std::endl;
        std::cout << "-l : Perform long-read sample (if not provided, will run short-read sample by default)" << std::endl;
        std::cout << "-f : Perform full alignment (if not provided, banded alignment is used by default)" << std::endl;
        std::cout << "-p : Print the MSA or consensus output to stdout" << std::endl;
        std::cout << "-g : Print POA graph in dot format, this option is only for long-read sample" << std::endl;
        std::cout << "-h : Print help message" << std::endl;
        std::exit(0);
    }

    // Load input data. Each POA group is represented as a vector of strings. The sample
    // data for short reads has many such POA groups to process, hence the data is loaded into a vector
    // of vector of strings. Long read sample creates one POA group.
    std::vector<std::vector<std::string>> windows;

    if (long_read)
    {
        const std::string input_file = std::string(CUDAPOA_BENCHMARK_DATA_DIR) + "/sample-bonito.txt";
<<<<<<< HEAD
        parse_window_data_file(windows, input_file, 55);
=======
        generate_window_data(input_file, -1, 6, windows, batch_size);
>>>>>>> 658d8196
    }
    else
    {
        const std::string input_file = std::string(CUDAPOA_BENCHMARK_DATA_DIR) + "/sample-windows.txt";
        parse_window_data_file(windows, input_file, 1000);
    }

    // analyze the windows and create a minimal set of batches to process them all
    std::vector<BatchSize> list_of_batch_sizes;
    std::vector<std::vector<size_t>> list_of_windows_per_batch;
    generate_batch_sizes(windows, banded, msa, list_of_batch_sizes, list_of_windows_per_batch);

    int32_t window_count_offset = 0;

    for (size_t b = 0; b < list_of_batch_sizes.size(); b++)
    {
        auto& batch_size       = list_of_batch_sizes[b];
        auto& batch_window_ids = list_of_windows_per_batch[b];

        // Initialize batch.
        std::unique_ptr<Batch> batch = initialize_batch(msa, banded, batch_size);

        // Loop over all the POA groups for the current batch, add them to the batch and process them.
        int32_t window_count = 0;

        for (int32_t i = 0; i < get_size(batch_window_ids);)
        {
            const std::vector<std::string>& window = windows[batch_window_ids[i]];

            Group poa_group;
            // Create a new entry for each sequence and add to the group.
            for (const auto& seq : window)
            {
                Entry poa_entry{};
                poa_entry.seq     = seq.c_str();
                poa_entry.length  = seq.length();
                poa_entry.weights = nullptr;
                poa_group.push_back(poa_entry);
            }

            std::vector<StatusType> seq_status;
            StatusType status = batch->add_poa_group(seq_status, poa_group);

            // NOTE: If number of batch windows smaller than batch capacity, then run POA generation
            // once last window is added to batch.
            if (status == StatusType::exceeded_maximum_poas || (i == get_size(batch_window_ids) - 1))
            {
                // at least one POA should have been added before processing the batch
                if (batch->get_total_poas() > 0)
                {
                    // No more POA groups can be added to batch. Now process batch.
                    process_batch(batch.get(), msa, print);

                    if (print_graph && long_read)
                    {
                        std::vector<DirectedGraph> graph;
                        std::vector<StatusType> graph_status;
                        batch->get_graphs(graph, graph_status);
                        for (auto& g : graph)
                        {
                            std::cout << g.serialize_to_dot() << std::endl;
                        }
                    }

                    // After MSA/consensus is generated for batch, reset batch to make room for next set of POA groups.
                    batch->reset();

                    // In case that number of batch windows is more than the capacity available on GPU, the for loop breaks into smaller number of windows.
                    // if adding window i in batch->add_poa_group is not successful, it wont be processed in this iteration, therefore we print i-1
                    // to account for the fact that window i was excluded at this round.
                    if (status == StatusType::success)
                    {
                        std::cout << "Processed windows " << window_count + window_count_offset << " - " << i + window_count_offset << " (batch " << b << ")" << std::endl;
                    }
                    else
                    {
                        std::cout << "Processed windows " << window_count + window_count_offset << " - " << i - 1 + window_count_offset << " (batch " << b << ")" << std::endl;
                    }
                }
                else
                {
                    // the POA was too large to be added to the GPU, skip and move on
                    std::cout << "Could not add POA group " << batch_window_ids[i] << " to batch " << b << std::endl;
                    i++;
                }

                window_count = i;
            }

            if (status == StatusType::success)
            {
                // Check if all sequences in POA group wre added successfully.
                for (const auto& s : seq_status)
                {
                    if (s == StatusType::exceeded_maximum_sequence_size)
                    {
                        std::cerr << "Dropping sequence because sequence exceeded maximum size" << std::endl;
                    }
                }
                i++;
            }

            if (status != StatusType::exceeded_maximum_poas && status != StatusType::success)
            {
                std::cout << "Could not add POA group " << batch_window_ids[i] << " to batch " << b << ". Error code " << status << std::endl;
                i++;
            }
        }

        window_count_offset += get_size(batch_window_ids);
    }

    return 0;
}<|MERGE_RESOLUTION|>--- conflicted
+++ resolved
@@ -153,7 +153,7 @@
     }
 
     // Compute required memory for score matrix
-    int32_t matrix_sequence_dimension    = banded_alignment ? CUDAPOA_BANDED_MAX_MATRIX_SEQUENCE_DIMENSION : batch_size.max_matrix_sequence_dimension;
+    int32_t matrix_sequence_dimension    = banded_alignment ? batch_size.alignment_band_width + CUDAPOA_BANDED_MATRIX_RIGHT_PADDING : batch_size.max_matrix_sequence_dimension;
     int32_t matrix_graph_dimension       = banded_alignment ? batch_size.max_matrix_graph_dimension_banded : batch_size.max_matrix_graph_dimension;
     int64_t device_size_per_score_matrix = (int64_t)matrix_sequence_dimension * (int64_t)matrix_graph_dimension * sizeof_ScoreT;
 
@@ -305,11 +305,7 @@
     if (long_read)
     {
         const std::string input_file = std::string(CUDAPOA_BENCHMARK_DATA_DIR) + "/sample-bonito.txt";
-<<<<<<< HEAD
-        parse_window_data_file(windows, input_file, 55);
-=======
-        generate_window_data(input_file, -1, 6, windows, batch_size);
->>>>>>> 658d8196
+        parse_window_data_file(windows, input_file, -1);
     }
     else
     {
