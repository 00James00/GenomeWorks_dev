--- conflicted
+++ resolved
@@ -40,12 +40,9 @@
     /// \param min_residues smallest number of residues (anchors) for an overlap to be accepted
     /// \param min_overlap_len the smallest overlap distance which is accepted
     /// \return vector of Overlap objects
-<<<<<<< HEAD
-    void get_overlaps(std::vector<Overlap>& fused_overlaps, thrust::device_vector<Anchor>& d_anchors,
+    void get_overlaps(std::vector<Overlap>& overlaps, device_buffer<Anchor>& anchors,
                       const Index& index_query, const Index& index_target,
                       size_t min_residues = 20, size_t min_overlap_len = 50) override;
-=======
-    void get_overlaps(std::vector<Overlap>& overlaps, device_buffer<Anchor>& anchors, const Index& index_query, const Index& index_target) override;
 
     explicit OverlapperTriggered(std::shared_ptr<DeviceAllocator>);
     ~OverlapperTriggered();
@@ -53,7 +50,6 @@
 private:
     std::shared_ptr<DeviceAllocator> _allocator;
     cudaStream_t stream;
->>>>>>> 83120e35
 };
 } // namespace cudamapper
 } // namespace claragenomics