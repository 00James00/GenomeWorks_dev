--- conflicted
+++ resolved
@@ -45,237 +45,6 @@
 namespace
 {
 
-<<<<<<< HEAD
-void print_version(bool exit_on_completion = true)
-{
-    std::cerr << claraparabricks_genomeworks_version() << std::endl;
-
-    if (exit_on_completion)
-    {
-        exit(1);
-    }
-}
-
-/// @brief prints help message
-/// @param exit_code
-void help(int32_t exit_code = 0)
-{
-    std::cerr <<
-        R"(Usage: cudamapper [options ...] <query_sequences> <target_sequences>
-     <sequences>
-        Input file in FASTA/FASTQ format (can be compressed with gzip)
-        containing sequences used for all-to-all overlapping
-     options:
-        -k, --kmer-size
-            length of kmer to use for minimizers [15] (Max=)"
-              << Index::maximum_kmer_size() << ")"
-              << R"(
-        -w, --window-size
-            length of window to use for minimizers [15])"
-              << R"(
-        -d, --num-devices
-            number of GPUs to use [1])"
-              << R"(
-        -c, --max-index-device-cache
-            number of indices to keep in GPU memory [100])"
-              << R"(
-        -C, --max-index-host-cache
-            number of indices to keep in host memory [0])"
-              << R"(
-        -m, --max-cached-memory
-            maximum aggregate cached memory per device in GiB, if 0 program tries to allocate as much memory as possible [0])"
-              << R"(
-        -i, --index-size
-            length of batch size used for query in MB [30])"
-              << R"(
-        -t, --target-index-size
-            length of batch sized used for target in MB [30])"
-              << R"(
-        -F, --filtering-parameter
-            filter all representations for which sketch_elements_with_that_representation/total_sketch_elements >= filtering_parameter), filtering disabled if filtering_parameter == 1.0 [1'000'000'001] (Min = 0.0, Max = 1.0))"
-              << R"(
-        -a, --alignment-engines
-            Number of alignment engines to use (per device) for generating CIGAR strings for overlap alignments. Default value 0 = no alignment to be performed. Typically 2-4 engines per device gives best perf.)"
-              << R"(
-        -r, --min-residues
-            Minimum number of matching residues in an overlap [10])"
-              << R"(
-        -l, --min-overlap-length
-            Minimum length for an overlap [500].)"
-              << R"(
-        -b, --min-bases-per-residue
-            Minimum number of bases in overlap per match [100].)"
-              << R"(
-        -z, --min-overlap-fraction
-            Minimum ratio of overlap length to alignment length [0.95].)"
-              << R"(
-        -R, --rescue-overlap-ends
-            Run a kmer-based procedure that attempts to extend overlaps at the ends of the query/target.)"
-              << R"(
-        -v, --version
-            Version information)"
-              << std::endl;
-
-    exit(exit_code);
-}
-
-/// @brief application parameteres, default or passed through command line
-struct ApplicationParameteres
-{
-    uint32_t k                                  = 15;    // k
-    uint32_t w                                  = 15;    // w
-    std::int32_t num_devices                    = 1;     // d
-    std::int32_t max_index_cache_size_on_device = 100;   // c
-    std::int32_t max_index_cache_size_on_host   = 0;     // C
-    std::int32_t max_cached_memory              = 0;     // m
-    std::int32_t index_size                     = 30;    // i
-    std::int32_t target_index_size              = 30;    // t
-    double filtering_parameter                  = 1.0;   // F
-    std::int32_t alignment_engines              = 0;     // a
-    std::int32_t min_residues                   = 100;   // r
-    std::int32_t min_overlap_len                = 2000;  // l
-    std::int32_t min_bases_per_residue          = 100;   // b
-    float min_overlap_fraction                  = 0.95;  // z
-    bool perform_overlap_end_rescue             = false; // R
-    bool all_to_all                             = false;
-    std::string query_filepath;
-    std::string target_filepath;
-};
-
-/// @brief reads input from command line
-/// @param argc
-/// @param argv
-/// @return application parameters passed through command line, default otherwise
-ApplicationParameteres read_input(int argc, char* argv[])
-{
-    ApplicationParameteres parameters;
-
-    struct option options[] = {
-        {"kmer-size", required_argument, 0, 'k'},
-        {"window-size", required_argument, 0, 'w'},
-        {"num-devices", required_argument, 0, 'd'},
-        {"max-index-device-cache", required_argument, 0, 'c'},
-        {"max-index-host-cache", required_argument, 0, 'C'},
-        {"max-cached-memory", required_argument, 0, 'm'},
-        {"index-size", required_argument, 0, 'i'},
-        {"target-index-size", required_argument, 0, 't'},
-        {"filtering-parameter", required_argument, 0, 'F'},
-        {"alignment-engines", required_argument, 0, 'a'},
-        {"min-residues", required_argument, 0, 'r'},
-        {"min-overlap-length", required_argument, 0, 'l'},
-        {"min-bases-per-residue", required_argument, 0, 'b'},
-        {"min-overlap-fraction", required_argument, 0, 'z'},
-        {"rescue-overlap-ends", no_argument, 0, 'R'},
-        {"version", no_argument, 0, 'v'},
-        {"help", no_argument, 0, 'h'},
-    };
-
-    std::string optstring = "k:w:d:c:C:m:i:t:F:h:a:r:l:b:z:R:v";
-
-    int32_t argument = 0;
-    while ((argument = getopt_long(argc, argv, optstring.c_str(), options, nullptr)) != -1)
-    {
-        switch (argument)
-        {
-        case 'k':
-            parameters.k = atoi(optarg);
-            break;
-        case 'w':
-            parameters.w = atoi(optarg);
-            break;
-        case 'd':
-            parameters.num_devices = atoi(optarg);
-            break;
-        case 'c':
-            parameters.max_index_cache_size_on_device = atoi(optarg);
-            break;
-        case 'C':
-            parameters.max_index_cache_size_on_host = atoi(optarg);
-            break;
-        case 'm':
-#ifndef CGA_ENABLE_CACHING_ALLOCATOR
-            std::cerr << "ERROR: Argument -m / --max-cached-memory cannot be used without caching allocator" << std::endl;
-            exit(1);
-#endif
-            parameters.max_cached_memory = atoi(optarg);
-            break;
-        case 'i':
-            parameters.index_size = atoi(optarg);
-            break;
-        case 't':
-            parameters.target_index_size = atoi(optarg);
-            break;
-        case 'F':
-            parameters.filtering_parameter = atof(optarg);
-            break;
-        case 'a':
-            parameters.alignment_engines = atoi(optarg);
-            throw_on_negative(parameters.alignment_engines, "Number of alignment engines should be non-negative");
-            break;
-        case 'r':
-            parameters.min_residues = atoi(optarg);
-            break;
-        case 'l':
-            parameters.min_overlap_len = atoi(optarg);
-            break;
-        case 'b':
-            parameters.min_bases_per_residue = atoi(optarg);
-            break;
-        case 'z':
-            parameters.min_overlap_fraction = atof(optarg);
-            break;
-        case 'R':
-            parameters.perform_overlap_end_rescue = true;
-            break;
-        case 'v':
-            print_version();
-        case 'h':
-            help(0);
-        default:
-            exit(1);
-        }
-    }
-
-    if (parameters.k > Index::maximum_kmer_size())
-    {
-        std::cerr << "kmer of size " << parameters.k << " is not allowed, maximum k = " << Index::maximum_kmer_size() << std::endl;
-        exit(1);
-    }
-
-    if (parameters.filtering_parameter > 1.0 || parameters.filtering_parameter < 0.0)
-    {
-        std::cerr << "-F / --filtering-parameter must be in range [0.0, 1.0]" << std::endl;
-        exit(1);
-    }
-
-    if (parameters.max_cached_memory < 0)
-    {
-        std::cerr << "-m / --max-cached-memory must not be negative" << std::endl;
-        exit(1);
-    }
-
-    // Check remaining argument count.
-    if ((argc - optind) < 2)
-    {
-        std::cerr << "Invalid inputs. Please refer to the help function." << std::endl;
-        help(1);
-    }
-
-    parameters.query_filepath  = std::string(argv[optind++]);
-    parameters.target_filepath = std::string(argv[optind++]);
-
-    if (parameters.query_filepath == parameters.target_filepath)
-    {
-        parameters.all_to_all        = true;
-        parameters.target_index_size = parameters.index_size;
-        std::cerr << "NOTE - Since query and target files are same, activating all_to_all mode. Query index size used for both files." << std::endl;
-    }
-
-    return parameters;
-}
-
-=======
->>>>>>> 16231c66
 void run_alignment_batch(DefaultDeviceAllocator allocator,
                          std::mutex& overlap_idx_mtx,
                          std::vector<Overlap>& overlaps,
