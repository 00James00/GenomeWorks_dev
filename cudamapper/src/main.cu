--- conflicted
+++ resolved
@@ -27,15 +27,9 @@
 #include <claragenomics/cudamapper/index.hpp>
 #include <claragenomics/cudamapper/matcher.hpp>
 #include <claragenomics/cudamapper/overlapper.hpp>
-<<<<<<< HEAD
-=======
-
+
+#include "application_parameters.cuh"
 #include "cudamapper_utils.hpp"
-#include "index_descriptor.hpp"
-#include "overlapper_triggered.hpp"
->>>>>>> 07f73746
-
-#include "application_parameters.cuh"
 #include "index_batcher.cuh"
 #include "overlapper_triggered.hpp"
 
@@ -192,7 +186,6 @@
     std::vector<std::string> cigars;
 };
 
-<<<<<<< HEAD
 /// \brief does overlapping and matching for pairs of query and target indices from device_batch
 /// \param device_batch
 /// \param device_cache data will be loaded into cache within the function
@@ -237,29 +230,6 @@
 
                 // free up memory taken by matcher
                 matcher.reset(nullptr);
-=======
-    {
-        CGA_NVTX_RANGE(profiler, "post_process_overlaps");
-        // Overlap post processing - add overlaps which can be combined into longer ones.
-        Overlapper::post_process_overlaps(*filtered_overlaps);
-    }
-
-    {
-        CGA_NVTX_RANGE(profiler, "print_paf");
-        print_paf(*filtered_overlaps,
-                  cigar,
-                  query_parser,
-                  target_parser,
-                  kmer_size,
-                  overlaps_writer_mtx);
-    }
-
-    //Decrement counter which tracks number of overlap chunks to be filtered and printed
-    num_overlap_chunks_to_print--;
-};
-
-} // namespace
->>>>>>> 07f73746
 
                 // Align overlaps
                 std::vector<std::string> cigar;
@@ -336,25 +306,14 @@
         // Overlap post processing - add overlaps which can be combined into longer ones.
         Overlapper::post_process_overlaps(data_to_write->overlaps);
 
-        // parallel update of the query/target read names for filtered overlaps [parallel on host]
-        Overlapper::update_read_names(overlaps,
-                                      *application_parameters.query_parser,
-                                      *application_parameters.query_parser);
-
         // write to output
         {
-            std::lock_guard<std::mutex> output_mutex_lock(output_mutex);
-
-            Overlapper::print_paf(overlaps,
-                                  cigars,
-                                  application_parameters.kmer_size);
-        }
-
-        // clear data
-        // TODO: this is a consequence of design of Overlap, improve it
-        for (auto overlap : overlaps)
-        {
-            overlap.clear();
+            print_paf(overlaps,
+                      cigars,
+                      *application_parameters.query_parser,
+                      *application_parameters.query_parser,
+                      application_parameters.kmer_size,
+                      output_mutex);
         }
 
         data_to_write = overlaps_and_cigars_to_write.get_next_element();
